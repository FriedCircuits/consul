variable "platform" {
  default     = "ubuntu"
  description = "The OS Platform"
}

variable "user" {
  default = {
    ubuntu  = "ubuntu"
    rhel6   = "ec2-user"
    centos6 = "centos"
    centos7 = "centos"
    rhel7   = "ec2-user"
  }
}

variable "ami" {
<<<<<<< HEAD
  description = "AWS AMI Id, if you change, make sure it is compatible with instance type, not all AMIs allow all instance types "

  default = {
    us-east-1-ubuntu      = "ami-fce3c696"
    us-east-2-ubuntu      = "ami-b7075dd2"
    us-west-1-ubuntu      = "ami-a9a8e4c9"
    us-west-2-ubuntu      = "ami-9abea4fb"
    eu-west-1-ubuntu      = "ami-47a23a30"
    eu-central-1-ubuntu   = "ami-accff2b1"
    ap-northeast-1-ubuntu = "ami-90815290"
    ap-southeast-1-ubuntu = "ami-0accf458"
    ap-southeast-2-ubuntu = "ami-1dc8b127"
    us-east-1-rhel6       = "ami-0d28fe66"
    us-east-2-rhel6       = "ami-aff2a9ca"
    us-west-2-rhel6       = "ami-3d3c0a0d"
    us-east-1-centos6     = "ami-57cd8732"
    us-east-2-centos6     = "ami-c299c2a7"
    us-west-2-centos6     = "ami-1255b321"
    us-east-1-rhel7       = "ami-2051294a"
    us-east-2-rhel7       = "ami-0a33696f"
    us-west-2-rhel7       = "ami-775e4f16"
    us-east-1-centos7     = "ami-6d1c2007"
    us-east-2-centos7     = "ami-6a2d760f"
    us-west-1-centos7     = "ami-af4333cf"
  }
=======
    description           = "AWS AMI Id, if you change, make sure it is compatible with instance type, not all AMIs allow all instance types "
    default = {
        us-east-1-ubuntu  = "ami-fce3c696"
        us-west-1-ubuntu  = "ami-a9a8e4c9"
        us-west-2-ubuntu  = "ami-9abea4fb"
        eu-west-1-ubuntu = "ami-47a23a30"
        eu-central-1-ubuntu = "ami-accff2b1"
        ap-northeast-1-ubuntu = "ami-90815290"
        ap-northeast-2-ubuntu = "ami-58af6136"
        ap-southeast-1-ubuntu = "ami-0accf458"
        ap-southeast-2-ubuntu = "ami-1dc8b127"
        us-east-1-rhel6   = "ami-0d28fe66"
        us-west-2-rhel6   = "ami-3d3c0a0d"
        us-east-1-centos6 = "ami-57cd8732"
        us-west-2-centos6 = "ami-1255b321"
        us-east-1-rhel7   = "ami-2051294a"
        us-west-2-rhel7   = "ami-775e4f16"
        us-east-1-centos7 = "ami-6d1c2007"
        us-west-1-centos7 = "ami-af4333cf"
    }
>>>>>>> 4cb00746
}

variable "service_conf" {
  default = {
    ubuntu  = "debian_upstart.conf"
    rhel6   = "rhel_upstart.conf"
    centos6 = "rhel_upstart.conf"
    centos7 = "rhel_consul.service"
    rhel7   = "rhel_consul.service"
  }
}

variable "service_conf_dest" {
  default = {
    ubuntu  = "upstart.conf"
    rhel6   = "upstart.conf"
    centos6 = "upstart.conf"
    centos7 = "consul.service"
    rhel7   = "consul.service"
  }
}

variable "key_name" {
  description = "SSH key name in your AWS account for AWS instances."
}

variable "key_path" {
  description = "Path to the private key specified by key_name."
}

variable "region" {
  default     = "us-east-1"
  description = "The region of AWS, for AMI lookups."
}

variable "servers" {
  default     = "3"
  description = "The number of Consul servers to launch."
}

variable "instance_type" {
  default     = "t2.micro"
  description = "AWS Instance type, if you change, make sure it is compatible with AMI, not all AMIs allow all instance types "
}

variable "tagName" {
  default     = "consul"
  description = "Name tag for the servers"
}<|MERGE_RESOLUTION|>--- conflicted
+++ resolved
@@ -14,7 +14,6 @@
 }
 
 variable "ami" {
-<<<<<<< HEAD
   description = "AWS AMI Id, if you change, make sure it is compatible with instance type, not all AMIs allow all instance types "
 
   default = {
@@ -25,6 +24,7 @@
     eu-west-1-ubuntu      = "ami-47a23a30"
     eu-central-1-ubuntu   = "ami-accff2b1"
     ap-northeast-1-ubuntu = "ami-90815290"
+    ap-northeast-2-ubuntu = "ami-58af6136"
     ap-southeast-1-ubuntu = "ami-0accf458"
     ap-southeast-2-ubuntu = "ami-1dc8b127"
     us-east-1-rhel6       = "ami-0d28fe66"
@@ -40,28 +40,6 @@
     us-east-2-centos7     = "ami-6a2d760f"
     us-west-1-centos7     = "ami-af4333cf"
   }
-=======
-    description           = "AWS AMI Id, if you change, make sure it is compatible with instance type, not all AMIs allow all instance types "
-    default = {
-        us-east-1-ubuntu  = "ami-fce3c696"
-        us-west-1-ubuntu  = "ami-a9a8e4c9"
-        us-west-2-ubuntu  = "ami-9abea4fb"
-        eu-west-1-ubuntu = "ami-47a23a30"
-        eu-central-1-ubuntu = "ami-accff2b1"
-        ap-northeast-1-ubuntu = "ami-90815290"
-        ap-northeast-2-ubuntu = "ami-58af6136"
-        ap-southeast-1-ubuntu = "ami-0accf458"
-        ap-southeast-2-ubuntu = "ami-1dc8b127"
-        us-east-1-rhel6   = "ami-0d28fe66"
-        us-west-2-rhel6   = "ami-3d3c0a0d"
-        us-east-1-centos6 = "ami-57cd8732"
-        us-west-2-centos6 = "ami-1255b321"
-        us-east-1-rhel7   = "ami-2051294a"
-        us-west-2-rhel7   = "ami-775e4f16"
-        us-east-1-centos7 = "ami-6d1c2007"
-        us-west-1-centos7 = "ami-af4333cf"
-    }
->>>>>>> 4cb00746
 }
 
 variable "service_conf" {
